--- conflicted
+++ resolved
@@ -398,7 +398,10 @@
   color: white;
   margin: 0;
 }
-<<<<<<< HEAD
+
+nav.header span {
+  color: white;
+}
 
 .centered-inline-list ul {
   display: flex;
@@ -417,11 +420,6 @@
   padding: 1rem 0;
 }
 
-=======
-nav.header span {
-  color: white;
-}
->>>>>>> 3803bb60
 nav#pagination {
   background-color: unset;
   color: black;
