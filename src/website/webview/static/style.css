/* Generated with https://gwfh.mranftl.com/fonts/ibm-plex-sans */
/* ibm-plex-sans-100 - latin */
@font-face {
  font-display: swap;
  font-family: "IBM Plex Sans";
  font-style: normal;
  font-weight: 100;
  src: url("/static/ibm-plex-sans-v19-latin-100.woff2") format("woff2");
}
/* ibm-plex-sans-100italic - latin */
@font-face {
  font-display: swap;
  font-family: "IBM Plex Sans";
  font-style: italic;
  font-weight: 100;
  src: url("/static/ibm-plex-sans-v19-latin-100italic.woff2") format("woff2");
}
/* ibm-plex-sans-200 - latin */
@font-face {
  font-display: swap;
  font-family: "IBM Plex Sans";
  font-style: normal;
  font-weight: 200;
  src: url("/static/ibm-plex-sans-v19-latin-200.woff2") format("woff2");
}
/* ibm-plex-sans-200italic - latin */
@font-face {
  font-display: swap;
  font-family: "IBM Plex Sans";
  font-style: italic;
  font-weight: 200;
  src: url("/static/ibm-plex-sans-v19-latin-200italic.woff2") format("woff2");
}
/* ibm-plex-sans-300 - latin */
@font-face {
  font-display: swap;
  font-family: "IBM Plex Sans";
  font-style: normal;
  font-weight: 300;
  src: url("/static/ibm-plex-sans-v19-latin-300.woff2") format("woff2");
}
/* ibm-plex-sans-300italic - latin */
@font-face {
  font-display: swap;
  font-family: "IBM Plex Sans";
  font-style: italic;
  font-weight: 300;
  src: url("/static/ibm-plex-sans-v19-latin-300italic.woff2") format("woff2");
}
/* ibm-plex-sans-regular - latin */
@font-face {
  font-display: swap;
  font-family: "IBM Plex Sans";
  font-style: normal;
  font-weight: 400;
  src: url("/static/ibm-plex-sans-v19-latin-regular.woff2") format("woff2");
}
/* ibm-plex-sans-italic - latin */
@font-face {
  font-display: swap;
  font-family: "IBM Plex Sans";
  font-style: italic;
  font-weight: 400;
  src: url("/static/ibm-plex-sans-v19-latin-italic.woff2") format("woff2");
}
/* ibm-plex-sans-500 - latin */
@font-face {
  font-display: swap;
  font-family: "IBM Plex Sans";
  font-style: normal;
  font-weight: 500;
  src: url("/static/ibm-plex-sans-v19-latin-500.woff2") format("woff2");
}
/* ibm-plex-sans-500italic - latin */
@font-face {
  font-display: swap;
  font-family: "IBM Plex Sans";
  font-style: italic;
  font-weight: 500;
  src: url("/static/ibm-plex-sans-v19-latin-500italic.woff2") format("woff2");
}
/* ibm-plex-sans-600 - latin */
@font-face {
  font-display: swap;
  font-family: "IBM Plex Sans";
  font-style: normal;
  font-weight: 600;
  src: url("/static/ibm-plex-sans-v19-latin-600.woff2") format("woff2");
}
/* ibm-plex-sans-600italic - latin */
@font-face {
  font-display: swap;
  font-family: "IBM Plex Sans";
  font-style: italic;
  font-weight: 600;
  src: url("/static/ibm-plex-sans-v19-latin-600italic.woff2") format("woff2");
}
/* ibm-plex-sans-700 - latin */
@font-face {
  font-display: swap;
  font-family: "IBM Plex Sans";
  font-style: normal;
  font-weight: 700;
  src: url("/static/ibm-plex-sans-v19-latin-700.woff2") format("woff2");
}
/* ibm-plex-sans-700italic - latin */
@font-face {
  font-display: swap;
  font-family: "IBM Plex Sans";
  font-style: italic;
  font-weight: 700;
  src: url("/static/ibm-plex-sans-v19-latin-700italic.woff2") format("woff2");
}

/* ibm-plex-mono-100 - latin */
@font-face {
  font-display: swap;
  font-family: "IBM Plex Mono";
  font-style: normal;
  font-weight: 100;
  src: url("/static/ibm-plex-mono-v19-latin-100.woff2") format("woff2");
}
/* ibm-plex-mono-100italic - latin */
@font-face {
  font-display: swap;
  font-family: "IBM Plex Mono";
  font-style: italic;
  font-weight: 100;
  src: url("/static/ibm-plex-mono-v19-latin-100italic.woff2") format("woff2");
}
/* ibm-plex-mono-200 - latin */
@font-face {
  font-display: swap;
  font-family: "IBM Plex Mono";
  font-style: normal;
  font-weight: 200;
  src: url("/static/ibm-plex-mono-v19-latin-200.woff2") format("woff2");
}
/* ibm-plex-mono-200italic - latin */
@font-face {
  font-display: swap;
  font-family: "IBM Plex Mono";
  font-style: italic;
  font-weight: 200;
  src: url("/static/ibm-plex-mono-v19-latin-200italic.woff2") format("woff2");
}
/* ibm-plex-mono-300 - latin */
@font-face {
  font-display: swap;
  font-family: "IBM Plex Mono";
  font-style: normal;
  font-weight: 300;
  src: url("/static/ibm-plex-mono-v19-latin-300.woff2") format("woff2");
}
/* ibm-plex-mono-300italic - latin */
@font-face {
  font-display: swap;
  font-family: "IBM Plex Mono";
  font-style: italic;
  font-weight: 300;
  src: url("/static/ibm-plex-mono-v19-latin-300italic.woff2") format("woff2");
}
/* ibm-plex-mono-regular - latin */
@font-face {
  font-display: swap;
  font-family: "IBM Plex Mono";
  font-style: normal;
  font-weight: 400;
  src: url("/static/ibm-plex-mono-v19-latin-regular.woff2") format("woff2");
}
/* ibm-plex-mono-italic - latin */
@font-face {
  font-display: swap;
  font-family: "IBM Plex Mono";
  font-style: italic;
  font-weight: 400;
  src: url("/static/ibm-plex-mono-v19-latin-italic.woff2") format("woff2");
}
/* ibm-plex-mono-500 - latin */
@font-face {
  font-display: swap;
  font-family: "IBM Plex Mono";
  font-style: normal;
  font-weight: 500;
  src: url("/static/ibm-plex-mono-v19-latin-500.woff2") format("woff2");
}
/* ibm-plex-mono-500italic - latin */
@font-face {
  font-display: swap;
  font-family: "IBM Plex Mono";
  font-style: italic;
  font-weight: 500;
  src: url("/static/ibm-plex-mono-v19-latin-500italic.woff2") format("woff2");
}
/* ibm-plex-mono-600 - latin */
@font-face {
  font-display: swap;
  font-family: "IBM Plex Mono";
  font-style: normal;
  font-weight: 600;
  src: url("/static/ibm-plex-mono-v19-latin-600.woff2") format("woff2");
}
/* ibm-plex-mono-600italic - latin */
@font-face {
  font-display: swap;
  font-family: "IBM Plex Mono";
  font-style: italic;
  font-weight: 600;
  src: url("/static/ibm-plex-mono-v19-latin-600italic.woff2") format("woff2");
}
/* ibm-plex-mono-700 - latin */
@font-face {
  font-display: swap;
  font-family: "IBM Plex Mono";
  font-style: normal;
  font-weight: 700;
  src: url("/static/ibm-plex-mono-v19-latin-700.woff2") format("woff2");
}
/* ibm-plex-mono-700italic - latin */
@font-face {
  font-display: swap;
  font-family: "IBM Plex Mono";
  font-style: italic;
  font-weight: 700;
  src: url("/static/ibm-plex-mono-v19-latin-700italic.woff2") format("woff2");
}

:root {
  --grey: #d5d2d1;
  --dark-grey: #b5b2b1;
}

body {
  padding: 0;
  margin: 0;
  font-family: "IBM Plex Sans";
  box-sizing: border-box;
}

nav {
  background-color: black;
  padding: 0.5em;
  display: flex;
  align-items: center;
}
nav h1,
nav ul {
  padding: 0;
  margin: 0;
}
nav.header ul {
  margin-left: auto;
}
nav ul li {
  margin-left: 2em;
  display: inline;
  flex: center;
}
nav a {
  text-decoration: none;
}
nav.header a:visited {
  color: white;
  margin: 0;
}
nav#pagination {
  background-color: unset;
  color: black;
  justify-content: center;
}

#testing-disclaimer {
  text-align: center;
  background: #f2f1ac;
  padding: 0.2em;
}

h1,
p {
  max-width: 55rem;
  margin: auto;
  margin-bottom: 1rem;
}

article {
  padding: 1em;
}

footer {
  text-align: center;
}

#suggestion-list {
  max-width: 55rem;
  margin: auto;
  display: flex;
  row-gap: 0.5rem;
  padding: 5px;
  flex-direction: column;
}

article .suggestion {
  position: relative;
  border: 1px solid var(--grey);
  border-radius: 5px;
  align-items: start;
  align-content: stretch;
  justify-content: start;
  padding: 1rem;
  flex-direction: column;
  flex-wrap: nowrap;
  flex-grow: 1;
}

article .cve-id {
  color: var(--grey);
  font-size: 0.8rem;
}

article .row1 {
  display: flex;
  flex-direction: row;
}

article .severity {
  border-radius: 5px;
  margin-left: auto;
  padding: 0.2rem;
}

.severity.LOW {
  background: green;
}

.severity.MEDIUM {
  background: yellow;
}

.severity.HIGH {
  background: orange;
}

.severity.CRITICAL {
  background: red;
}

.severity.NONE {
  color: var(--grey);
  font-size: 0.8rem;
}

article .suggestion h2 {
  margin-top: unset;
  margin-bottom: 0.8em;
}

article .suggestion h3 {
  font-size: 1rem;
  font-weight: 600;
}

details.description > summary {
  display: block;
  font-weight: 600;
<<<<<<< HEAD
}

details.description > summary:after {
  content: "Show more...";
  color: var(--dark-grey);
  cursor: pointer;
  font-weight: normal;
}

details.description[open] > summary:after {
  content: "Show less...";
}

.description .show-more,
.show-less {
  color: var(--grey);
  cursor: pointer;
}

.description-long.as-details {
  margin-top: 0.5em;
}

.description .show-more:hover,
.show-less:hover {
  color: #555555;
}

.description:not(.collapsed) .description-truncated {
  display: none;
=======
>>>>>>> 4a2ed60d
}

details.description > summary:after {
  content: "Show\a0 more...";
  color: var(--dark-grey);
  cursor: pointer;
  font-weight: normal;
}

details.description[open] > summary:after {
  content: "Show\a0 less...";
}

.description-long.as-details {
  margin-top: 0.5em;
}

article .nixpkgs-packages {
  margin-top: 0.5rem;
  display: flex;
  flex-direction: column;
  row-gap: 0.8rem;
  font-family: "IBM Plex Mono";
}

.nixpkgs-package {
  border: 1px solid var(--grey);
  border-radius: 5px;
}

.nixpkgs-package h3 {
  margin: unset;
}

.nixpkgs-package h3 .pkgs {
  color: var(--grey);
}

.nixpkgs-package summary {
  width: 19.5em; /* .version + .branch-name + 1.5em for the unfold triangle */
  margin-left: auto;
}

.nixpkgs-package .channel-list {
  list-style-type: none;
  padding-left: 0;
  margin: 0;
}

.nixpkgs-package .branch-minor {
  display: flex;
  justify-content: flex-end;
  color: var(--grey);
}

.nixpkgs-package .branch-major {
  display: inline-flex;
  justify-content: flex-end;
}

.nixpkgs-package .branch-name {
  width: 13em;
  display: inline-block;
}

.nixpkgs-package .version {
  width: 5em;
  display: inline-block;
  text-align: end;
}

.suggestion .change-issue-state {
  display: flex;
  justify-content: space-between;
  margin-top: 0.8em;
  font-weight: 500;
}

.suggestion .dismissed {
  justify-content: right;
  gap: 1em;
}

.suggestion .change-issue-state form button {
  padding: 0.5em;
  border: none;
  border-radius: 0.3em;
  min-width: 5em;
}

span.hint {
  padding: 0 0.4em;
  border: none;
  border-radius: 0.3em;
}

.red-button {
  background: red;
  color: white;
  cursor: pointer;
}

.red-button:hover {
  background: darkred;
}

.grey-button {
  background: grey;
  color: white;
}

.grey-button:hover {
  background: darkgrey;
}

.green-button {
  background: green;
  color: white;
  cursor: pointer;
}

.green-button:hover {
  background: darkgreen;
}

/* Desktop */
@media (min-width: 801px) {
}

/* Smartphone */
@media (max-width: 800px) {
  article {
    padding: 0;
  }

  h1,
  p {
    margin: 0.5rem;
  }

  article .suggestion {
    padding: 0.5rem;
  }

  article .suggestion h2 {
    margin-bottom: 0.3em;
  }

  article .suggestion h3 {
    margin-top: 0.2em;
    margin-bottom: 0.2em;
  }

  .nixpkgs-package {
    flex-direction: column;
    padding-left: 0.3em;
    padding-right: 0.3em;
  }

  .nixpkgs-package h3 .pkgs {
    display: none;
  }
}<|MERGE_RESOLUTION|>--- conflicted
+++ resolved
@@ -362,39 +362,6 @@
 details.description > summary {
   display: block;
   font-weight: 600;
-<<<<<<< HEAD
-}
-
-details.description > summary:after {
-  content: "Show more...";
-  color: var(--dark-grey);
-  cursor: pointer;
-  font-weight: normal;
-}
-
-details.description[open] > summary:after {
-  content: "Show less...";
-}
-
-.description .show-more,
-.show-less {
-  color: var(--grey);
-  cursor: pointer;
-}
-
-.description-long.as-details {
-  margin-top: 0.5em;
-}
-
-.description .show-more:hover,
-.show-less:hover {
-  color: #555555;
-}
-
-.description:not(.collapsed) .description-truncated {
-  display: none;
-=======
->>>>>>> 4a2ed60d
 }
 
 details.description > summary:after {
