--- conflicted
+++ resolved
@@ -499,138 +499,11 @@
     def get_context_data(self, **kwargs: Any) -> Any:
         context = super().get_context_data(**kwargs)
 
-<<<<<<< HEAD
+        context["status_filter"] = self.status_filter
+
         affected_pk = list()
         for obj in context["object_list"]:
-            affected_pk.extend(obj.cve.container.values_list("affected", flat=True))
-        affected = AffectedProduct.objects.in_bulk(affected_pk)
-=======
-        context["status_filter"] = self.status_filter
->>>>>>> 2f9da516
-
-        for obj in context["object_list"]:
             obj.packages = channel_structure(obj.derivations.all())
-            affected_pk = obj.cve.container.values_list("affected", flat=True)
-            obj.affected = list()
-            for pk in affected_pk:
-                if pk is not None:
-                    obj.affected.append(affected[pk])
-        context["adjusted_elided_page_range"] = context[
-            "paginator"
-        ].get_elided_page_range(context["page_obj"].number)
-        return context
-
-    def get_queryset(self) -> Any:
-        queryset = (
-            super()
-            .get_queryset()
-            .select_related("cve")
-<<<<<<< HEAD
-            .prefetch_related(
-                "derivations",
-                "derivations__parent_evaluation",
-                "cve__container__affected",
-            )
-        )
-
-        # FIXME(raito): fix the proposal duplicates to make all dupes disappear.
-        # queryset = queryset.distinct("cve__cve_id")
-
-        queryset = queryset.filter(status=CVEDerivationClusterProposal.Status.PENDING)
-        queryset = queryset.annotate(
-            base_severity=Coalesce(
-                F("cve__container__metrics__base_severity"), Value(Severity.NONE)
-            ),
-            title=F("cve__container__title"),
-            description=F("cve__container__descriptions__value"),
-        )
-        return queryset
-
-    def post(self, request: HttpRequest, *args: Any, **kwargs: Any) -> HttpResponse:
-        current_page, new_status, suggestion = update_suggestion(request)
-
-        if new_status == "REJECTED":
-            suggestion.status = CVEDerivationClusterProposal.Status.REJECTED
-        elif new_status == "ACCEPTED":
-            suggestion.status = CVEDerivationClusterProposal.Status.ACCEPTED
-
-        suggestion.save()
-        return redirect(f"{request.path}?page={current_page}")
-=======
-            .filter(status=self.status_filter)
-            .prefetch_related("derivations", "derivations__parent_evaluation")
-        )
-
-        # FIXME(kerstin) Some stuff only for demo and development purposes, to have more interesting data on the page
-        queryset = queryset.filter(cve__container__affected__package_name__isnull=False)
->>>>>>> 2f9da516
-
-        if self.status_filter != CVEDerivationClusterProposal.Status.PENDING:
-            # FIXME(raito): fix the proposal duplicates to make all dupes disappear.
-            queryset = queryset.distinct("cve__cve_id")
-
-<<<<<<< HEAD
-class DismissedListView(ListView):
-    template_name = "dismissed_list.html"
-    model = CVEDerivationClusterProposal
-    paginator_class = LargeTablePaginator
-    paginate_by = 10
-    context_object_name = "objects"
-
-    def get_context_data(self, **kwargs: Any) -> Any:
-        context = super().get_context_data(**kwargs)
-
-        for obj in context["object_list"]:
-            obj.packages = channel_structure(obj.derivations.all())
-        context["adjusted_elided_page_range"] = context[
-            "paginator"
-        ].get_elided_page_range(context["page_obj"].number)
-        return context
-
-    def get_queryset(self) -> Any:
-        queryset = (
-            super()
-            .get_queryset()
-            .select_related("cve")
-            # TODO: order by timestamp of rejection descending
-            .filter(status=CVEDerivationClusterProposal.Status.REJECTED)
-            .prefetch_related("derivations", "derivations__parent_evaluation")
-        )
-
-        # FIXME(raito): fix the proposal duplicates to make all dupes disappear.
-        queryset = queryset.distinct("cve__cve_id")
-=======
->>>>>>> 2f9da516
-        queryset = queryset.annotate(
-            base_severity=Coalesce(
-                F("cve__container__metrics__base_severity"), Value(Severity.NONE)
-            ),
-            title=F("cve__container__title"),
-            description=F("cve__container__descriptions__value"),
-        )
-        return queryset
-
-    def post(self, request: HttpRequest, *args: Any, **kwargs: Any) -> HttpResponse:
-<<<<<<< HEAD
-        current_page, new_status, suggestion = update_suggestion(request, filter=False)
-        if new_status == "ACCEPTED":
-            suggestion.status = CVEDerivationClusterProposal.Status.ACCEPTED
-        suggestion.save()
-        return redirect(f"{request.path}?page={current_page}")
-
-
-class DraftListView(ListView):
-    template_name = "selected_list.html"
-    model = CVEDerivationClusterProposal
-    paginator_class = LargeTablePaginator
-    paginate_by = 10
-    context_object_name = "objects"
-
-    def get_context_data(self, **kwargs: Any) -> Any:
-        context = super().get_context_data(**kwargs)
-
-        affected_pk = list()
-        for obj in context["object_list"]:
             affected_pk.extend(obj.cve.container.values_list("affected", flat=True))
         affected = AffectedProduct.objects.prefetch_related(
             Prefetch("versions", to_attr="all_versions"),
@@ -638,7 +511,6 @@
         ).in_bulk(affected_pk)
 
         for obj in context["object_list"]:
-            obj.packages = channel_structure(obj.derivations.all())
             affected_pk = obj.cve.container.values_list("affected", flat=True)
             obj.affected = list()
             for pk in affected_pk:
@@ -654,6 +526,7 @@
                             "version_constraints": a.all_versions,
                             "cpes": [cpe.name for cpe in a.all_cpes],
                         }
+
         context["adjusted_elided_page_range"] = context[
             "paginator"
         ].get_elided_page_range(context["page_obj"].number)
@@ -664,8 +537,8 @@
             super()
             .get_queryset()
             .select_related("cve")
-            # TODO: order by timestamp of rejection descending
-            .filter(status=CVEDerivationClusterProposal.Status.ACCEPTED)
+            .filter(status=self.status_filter)
+            # TODO: order by timestamp of last update/creation descending
             .prefetch_related(
                 "derivations",
                 "derivations__parent_evaluation",
@@ -673,21 +546,28 @@
             )
         )
 
-        # FIXME(raito): fix the proposal duplicates to make all dupes disappear.
-        queryset = queryset.distinct("cve__cve_id")
+        # FIXME(kerstin) Some stuff only for demo and development purposes, to have more interesting data on the page
+        queryset = queryset.filter(cve__container__affected__package_name__isnull=False)
+
+        if self.status_filter != CVEDerivationClusterProposal.Status.PENDING:
+            # FIXME(raito): fix the proposal duplicates to make all dupes disappear.
+            queryset = queryset.distinct("cve__cve_id")
+
         queryset = queryset.annotate(
             base_severity=Coalesce(
                 F("cve__container__metrics__base_severity"), Value(Severity.NONE)
             ),
             title=F("cve__container__title"),
             description=F("cve__container__descriptions__value"),
-=======
+        )
+        return queryset
+
+    def post(self, request: HttpRequest, *args: Any, **kwargs: Any) -> HttpResponse:
         filter_for_suggestions = (
             self.status_filter != CVEDerivationClusterProposal.Status.REJECTED
         )
         current_page, new_status, suggestion = update_suggestion(
             request, filter=filter_for_suggestions
->>>>>>> 2f9da516
         )
 
         if new_status == "REJECTED":
