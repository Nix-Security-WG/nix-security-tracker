--- conflicted
+++ resolved
@@ -27,27 +27,8 @@
       </details>
       {% nixpkgs_package_list object.packages %}
       <div class="change-issue-state">
-<<<<<<< HEAD
-        <form method="post" action="">
-          {% csrf_token %}
-          <input type="hidden" name="suggestion_id" value="{{ object.id }}">
-          <input type="hidden" name="new_status" value="REJECTED">
-          <button class="red-button">
-            Dismiss
-          </button>
-        </form>
-        <form method="post" action="">
-          {% csrf_token %}
-          <input type="hidden" name="suggestion_id" value="{{ object.id }}">
-          <input type="hidden" name="new_status" value="ACCEPTED">
-          <button class="green-button">
-            Select
-          </button>
-        </form>
-=======
-        {% suggestion_state_button suggestion_id=object.id state="REJECTED" label="Dismiss" style="dismiss" %}
-        {% suggestion_state_button suggestion_id=object.id state="ACCEPTED" label="Select" style="create-draft" %}
->>>>>>> 4a2ed60d
+        {% suggestion_state_button suggestion_id=object.id state="REJECTED" label="Dismiss" style="red-button" %}
+        {% suggestion_state_button suggestion_id=object.id state="ACCEPTED" label="Select" style="green-button" %}
       </div>
     </article>
   {% endfor %}
