--- conflicted
+++ resolved
@@ -149,42 +149,26 @@
     , ''CacheStatus
     ])
 
-<<<<<<< HEAD
 keywordSearch :: LogT m ann => Text -> ReaderT Parameters m NVDResponse
 keywordSearch t = nvdApi $ fromList [("keywordSearch", t)]
 
 cveSearch :: LogT m ann => Text -> ReaderT Parameters m NVDResponse
 cveSearch t = nvdApi $ fromList [("cveId", t)]
 
-writeEverythingToDisk :: LogT m ann => ReaderT Parameters m ()
-writeEverythingToDisk = do
-    resp <- getEverything
-    let t = map (_nvdwrapper_cve) $ concatMap _nvdresponse_vulnerabilities resp
-=======
-keywordSearch :: Text -> IO NVDResponse
-keywordSearch t = nvdApi True $ fromList [("keywordSearch", t)]
-
-cveSearch :: Text -> IO NVDResponse
-cveSearch t = nvdApi True $ fromList [("cveId", t)]
-
-writeToDisk :: NVDResponse -> IO ()
+
+writeToDisk :: LogT m ann => NVDResponse -> ReaderT Parameters m ()
 writeToDisk resp = do
     let t = map (_nvdwrapper_cve) $ _nvdresponse_vulnerabilities resp
->>>>>>> f51ba790
     flip mapM_ t $ \x -> do
         let id' = _nvdcve_id x
         liftIO $ encodeFile ("localtmp/" <> T.unpack id' <> ".json") x
 
-<<<<<<< HEAD
 getEverything :: LogT m ann => ReaderT Parameters m [NVDResponse]
 getEverything = do
+  env <- ask
+  let debug' = debug env
+  when debug' $ logMessage $ colorize $ WithSeverity Debug $ "Getting first response from NVD"
   response1 <- nvdApi mempty
-=======
-getEverything :: Bool -> IO [NVDResponse]
-getEverything debug = do
-  when debug $ putStrLn "[NVD] Getting first response"
-  response1 <- nvdApi debug mempty
->>>>>>> f51ba790
   let st = _nvdresponse_totalResults response1
       results = _nvdresponse_resultsPerPage response1
       (numOfPages, _) = properFraction $ ((fromIntegral st / fromIntegral results) :: Double)
@@ -192,22 +176,16 @@
   where
     go :: LogT m ann => [NVDResponse] -> (Int, Int) -> ReaderT Parameters m [NVDResponse]
     go acc (pages, results) = do
-        when debug $ putStrLn $ "[NVD] Got partial data, " <> (show pages) <> " pages to go"
+        env <- ask
+        let debug' = debug env
+        when debug' $ logMessage $ colorize $  WithSeverity Debug $ pretty $ "[NVD] Got partial data, " <> (show pages) <> " pages to go"
         let st = pages * results
-<<<<<<< HEAD
         resp <- nvdApi (fromList [("startIndex", (T.pack $ show st))])
         logMessage $ colorize $ WithSeverity Debug $ pretty $ "Page: " <> show pages
-=======
-        resp <- nvdApi debug (fromList [("startIndex", (T.pack $ show st))])
->>>>>>> f51ba790
         if pages <= 0 then
             pure acc
         else go (acc <> [resp]) (pages - 1, results)
 
-<<<<<<< HEAD
-nvdApi :: LogT m ann => Map Text Text -> ReaderT Parameters m NVDResponse
-nvdApi r = go 0
-=======
 data NVDException = CacheMalformed !FilePath
   deriving (Show)
 instance Exception NVDException
@@ -224,59 +202,52 @@
   if not exists then createDirectory "localtmp" else pure ()
   encodeFile "localtmp/status.json" $ CacheStatus startTime
 
-loadNVDCVEs :: Bool -> IO [NVDCVE]
-loadNVDCVEs debug = do
-  cacheStatus <- loadCacheStatus
+loadNVDCVEs :: LogT m ann => ReaderT Parameters m [NVDCVE]
+loadNVDCVEs = do
+  cacheStatus <- liftIO loadCacheStatus
+  env <- ask
+  let debug' = debug env
   case cacheStatus of
     Just status -> do
-      putStrLn "[NVD] Loading NVD data from cache"
-      putStrLn $ "[NVD] Cache last updated: " <> (show $ _cachestatus_last_updated status)
+      logMessage $ colorize $ WithSeverity Informational $ "Loading NVD data from cache"
+      logMessage $ colorize $ WithSeverity Informational $ pretty $ "Cache last updated: " <> (show $ _cachestatus_last_updated status)
       -- TODO if the cache is stale, fetch updates via the cvehistory API
-      files' <- listDirectory "localtmp"
+      files' <- liftIO $ listDirectory "localtmp"
       let files = filter (\x -> not (x == "status.json")) files'
       mapM (\filename -> do
-        parsed <- decodeFileStrict $ "localtmp/" <> filename :: IO (Maybe NVDCVE)
+        parsed <- liftIO $ (decodeFileStrict $ "localtmp/" <> filename :: IO (Maybe NVDCVE))
         case parsed of
           Just cve -> pure cve
           Nothing -> throw $ CacheMalformed filename) files
     Nothing -> do
-      putStrLn "[NVD] Data not yet cached, fetching. This will take considerable time for the first import."
-      startTime <- getCurrentTime
-      everything <- getEverything debug
-      when debug $ putStrLn "Got everything, writing to cache"
-      mapM_ writeToDisk everything
-      writeCacheStatus startTime
+      logMessage $ colorize $ WithSeverity Informational $ "Data not yet cached, fetching. This will take considerable time for the first import."
+      startTime <- liftIO $ getCurrentTime
+      everything <- getEverything
+      when debug' $ logMessage $ colorize $ WithSeverity Debug $ "Got everything, writing to cache"
+      mapM_ (writeToDisk) everything
+      liftIO $ writeCacheStatus startTime
       pure $ map _nvdwrapper_cve $ concatMap _nvdresponse_vulnerabilities everything
 
 
-nvdApi :: Bool -> Map Text Text -> IO NVDResponse
-nvdApi debug r = go 0
->>>>>>> f51ba790
+
+nvdApi :: LogT m ann => Map Text Text -> ReaderT Parameters m NVDResponse
+nvdApi r = go 0
   where
       go :: LogT m ann => Int -> ReaderT Parameters m NVDResponse
       go count = do
         let baseUrl = "https://services.nvd.nist.gov/rest/json/cves/2.0?"
             url = baseUrl <> (convertToApi $ toList r)
-
-<<<<<<< HEAD
+        env <- ask
+        let debug' = debug env
         v <- liftIO $ (try (withApiKey (get' url jsonHandler) $ \key ->
             getWithHeaders' (fromList [("apiKey", key)]) url jsonHandler)) :: LogT m ann => m (Either SomeException NVDResponse)
-        case v of
-          Left _ -> do
-              logMessage $ colorize $ WithSeverity Warning $ "Failed to parse, waiting for 10 seconds and retrying.."
-              logMessage $ colorize $ WithSeverity Informational $ pretty $ "Retry count: " <> show count
-              liftIO $ threadDelay $ 1000000 * 10
-=======
-        when debug $ putStrLn $ show url
-        v <- try (withApiKey (get' url jsonHandler) $ \key ->
-            getWithHeaders' (fromList [("apiKey", key)]) url jsonHandler) :: IO (Either SomeException NVDResponse)
+        when debug' $ logMessage $ colorize $  WithSeverity Debug $ pretty $ show url
         case v of
           Left e -> do
-              when debug $ putStrLn $ show e
-              putStrLn "Failed to parse, waiting for 10 seconds and retrying.."
-              putStrLn $ "Retry count: " <> show count
-              threadDelay $ 1000000 * 10
->>>>>>> f51ba790
+              when debug' $ logMessage $ colorize $ WithSeverity Debug $ pretty $ show e
+              logMessage $ colorize $ WithSeverity Warning $ "Failed to parse, waiting for 10 seconds and retrying.."
+              logMessage $ colorize $ WithSeverity Warning $ pretty $ "Retry count: " <> show count
+              liftIO $ threadDelay $ 1000000 * 10
               go (count + 1)
           Right c -> pure c
 
