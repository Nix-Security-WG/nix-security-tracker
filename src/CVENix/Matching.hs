{-# LANGUAGE OverloadedStrings #-}
{-# LANGUAGE LambdaCase #-}
{-# LANGUAGE ScopedTypeVariables #-}
module CVENix.Matching where

import CVENix.SBOM
import CVENix.Types
import CVENix.CVE
import CVENix.NVD

import Data.Maybe
import qualified Data.Set as Set
import Data.Char (isDigit)
import Data.Text (Text)
import qualified Data.Multimap.Set as SetMultimap
import Data.Multimap.Set (SetMultimap)
import qualified Data.Text as T
import Control.Concurrent
import Data.List
import Control.Monad
import Data.Foldable
import Data.Aeson
import System.Posix.Files

match :: SBOM -> [Advisory] -> Bool -> IO ()
match sbom cves debug = do
    putStrLn "Matched advisories:"
    case _sbom_dependencies sbom of
      Nothing -> putStrLn "No known deps?"
      Just s -> do
          let d = getDeps $ Just s
          case d of
            Nothing -> pure ()
            Just a' -> do
                resp <- getEverything
                let t = map (_nvdwrapper_cve) $ concatMap _nvdresponse_vulnerabilities resp
                foldM_ (getFromNVD t) ([] :: [Text]) a'



    where
      getDeps :: Maybe [SBOMDependency] -> Maybe [(Text, Maybe Text, Text)]
      getDeps a = case a of
                  Nothing -> Nothing
                  Just d -> Just $ do
                      let deps = map (_sbomdependency_ref) d
                          split :: Text -> (Text, Maybe Text, Text)
                          split path =
                            let name = T.reverse . T.drop 4 . T.reverse . T.drop 1 . T.dropWhile (\x -> x /= '-') $ path
                                lastSegment = T.reverse . T.takeWhile (\x -> x /= '-') . T.reverse $ name
                                version =
                                  if T.length lastSegment == 0 then Nothing
                                  else if isDigit (T.head lastSegment) then Just lastSegment
                                  else Nothing
                                pname = case version of
                                  Nothing -> name
                                  Just n -> T.reverse . T.drop (T.length n + 1) . T.reverse $ name
                            in
                              (pname, version, path)
                      filter (\(x, _, _) -> if isJust (T.stripSuffix ".conf" x) then False else True) $ map split deps

      getFromNVD :: [NVDCVE] -> [Text] -> (Text, Maybe Text, Text) -> IO [Text]
      getFromNVD resp acc (pname, version, path) = do
          case elem pname acc of
            True -> pure acc
            False -> do
              f <- fileExist $ "/tmp/NVD-" <> T.unpack pname
              case f of
                True -> do
                    putStrLn "Known Vulnerable before, skipping"
                    pure $ acc <> [pname]
                False -> do
                  putStrLn "Running Keyword Search"
                  putStrLn $ T.unpack pname

                  let configs = map (\x -> (_nvdcve_id x, _nvdcve_configurations x)) resp
                      (versions :: [(Text, [CPEMatch])]) = flip map configs $ uncurry $ \cveId -> \case
                        Nothing -> ("Fail", [])
                        Just conf -> do
                            let cpeMatch = (concat (map _node_cpeMatch (concat (map _configuration_nodes conf))))
                            (cveId, cpeMatch)

                      vulns = flip concatMap versions $ uncurry $ \cveId x' -> flip map x' $ \x -> do
                        let nvdVer = _cpematch_versionEndIncluding x
                            nvdCPE = (\x -> pname == _cpe_product x) <$> (parseCPE $ _cpematch_criteria x)
                        case nvdCPE of
                          (Just False) -> Nothing
                          (Just True) -> case nvdVer of
                            Nothing -> Nothing
                            Just ver -> do
                              let ver' = splitSemVer ver
                                  localver = splitSemVer <$> version
                              case (ver', localver) of
                                (Just v, Just (Just lv)) -> do
                                    if _semver_major v >= _semver_major lv && _semver_minor v >= _semver_minor lv then
                                        Just (cveId, lv, v)
                                    else Nothing
                                (_, _) -> Nothing
                          _ -> Nothing

                  flip mapM_ vulns $ \case
                    Just (cveId, localver, nvdver) -> do
                        putStrLn $ T.unpack cveId
                        putStrLn $ "VULN"
                        putStrLn $ show localver
                        --encodeFile ("/tmp/NVD-" <> T.unpack pname) $ LocalCache cveId pname (T.pack $ prettySemVer localver)
                    Nothing -> pure ()
                  pure $ acc <> [pname]







match' :: SBOM -> [Advisory] -> IO ()
match' sbom cves = do
    putStrLn "Matched advisories:"
    case _sbom_dependencies sbom of
      Nothing -> putStrLn "No known deps?"
      Just s -> do
          let d = getDeps $ Just s
          case d of
            Nothing -> pure ()
            Just a' -> do
                --run <- mapM (pretty) $ filter isVersionAffected $ matchNames a' cves
                --mapM_ putStrLn run
                foldM_ (fetchFromNVD) ([] :: [Text]) $ nub $ filter isVersionAffected $ matchNames a' cves

  where

      fetchFromNVD :: [Text] -> Match -> IO [Text]
      fetchFromNVD acc m = do
          let pname = _match_pname m
          case elem pname acc of
            True -> do
              pure acc
            False -> do
              response <- keywordSearch pname
              let configs = map (\x -> (_nvdcve_id $ _nvdwrapper_cve x, _nvdcve_configurations $ _nvdwrapper_cve x)) $ _nvdresponse_vulnerabilities response
              let versions = flip map configs $ uncurry $ \cveId -> \case
                    Nothing -> ("Fail", [])
                    Just conf ->
                        (cveId, catMaybes $ map (_cpematch_versionEndIncluding) (concat (map _node_cpeMatch (concat (map _configuration_nodes conf)))))
              let vulns = flip concatMap versions $ uncurry $ \cveId x' -> flip map x' $ \x -> do
                    let nvdVer = splitSemVer x
                        matchVer = splitSemVer (_match_version m)
                    case (nvdVer, matchVer) of
                      (Nothing, Nothing) -> (matchVer, cveId, False)
                      (Just nvd, Just l) -> do
                        if _semver_major nvd >= _semver_major l && _semver_minor nvd >= _semver_minor l && nvd /= l then
                          (matchVer, cveId, True)
                        else
                          (matchVer, cveId, False)
                      _ -> (matchVer, cveId, False)
              flip mapM_ vulns $ \(x, cveId, y) -> do
                  if y == True || debug then do
                    putStrLn $ T.unpack pname
                    print $ _match_version m
                    putStrLn $ "CVEID: " <> T.unpack cveId
<<<<<<< HEAD
                    print $ prettySemVer <$> x
                    putStrLn $ "Vulnerable!"
=======
                    print x
                    (if y then do putStrLn $ "Vulnerable"
                    else do putStrLn $ "Not matched")
                    putStrLn ""
>>>>>>> 543e3ce9
                  else pure ()
              pure $ acc <> [pname]

      pretty :: Match -> IO String
      pretty m = do
          let pname = _match_pname m
              drv = _match_drv m
              advisoryId = _advisory_id $ fst $ _match_advisory m
              versionSpec = _advisory_product_versions $ snd $ _match_advisory m
              -- TODO deduplicate if needed?
              versions = map (\x -> VersionData (_version_version x) (maybeVuln x) (_version_status x)) <$> versionSpec
          prettyVersions <- case versions of
            Nothing -> do
                putStrLn "Running"
                putStrLn $ show advisoryId
                putStrLn "Waiting 8 seconds...."
                result <- cveSearch advisoryId
                pure $ show $ _nvdresponse_totalResults result
            Just a -> pure $ show a
          pure $ show pname ++ "\t" ++ show drv ++ "\t" ++ show advisoryId <> "\n" <> show prettyVersions <> "\n"

      isVersionAffected :: Match -> Bool
      isVersionAffected match' =
        let
          product' = snd $ _match_advisory match'

          defaultStatus :: Text
          defaultStatus = maybe "unknown" id (_advisory_product_defaultStatus product')

          versions :: [Version]
          versions = maybe [] id (_advisory_product_versions product')

          matches :: Version -> Bool
          matches v =
            if _version_version v == _match_version match' then True
            -- TODO take into account 'lessThan'/'lessThanOrEqual' if present
            else False

          getStatus :: [Version] -> Text
          getStatus [] = defaultStatus
          getStatus (v:vs) =
            if (matches v)
              then _version_status v
              else getStatus vs
        in getStatus versions == "affected"

      maybeVuln a = if isJust $ _version_lessThan a then
                        LessThan <$> _version_lessThan a
                    else if isJust $ _version_lessThanOrEqual a then
                        LessThanOrEqual <$> _version_lessThanOrEqual a
                    else Just Exact

      getDeps a = case a of
                  Nothing -> Nothing
                  Just d -> Just $ do
                      let deps = map (_sbomdependency_ref) d
                          split :: Text -> (Text, Maybe Text, Text)
                          split path =
                            let name = T.reverse . T.drop 4 . T.reverse . T.drop 1 . T.dropWhile (\x -> x /= '-') $ path
                                lastSegment = T.reverse . T.takeWhile (\x -> x /= '-') . T.reverse $ name
                                version =
                                  if T.length lastSegment == 0 then Nothing
                                  else if isDigit (T.head lastSegment) then Just lastSegment
                                  else Nothing
                                pname = case version of
                                  Nothing -> name
                                  Just n -> T.reverse . T.drop (T.length n + 1) . T.reverse $ name
                            in
                              (pname, version, path)
                      map split deps

      matchNames :: [(Text, Maybe Text, Text)] -> [Advisory] -> [Match]
      matchNames inventory advisories =
                  let
                    advisoriesByProductName :: SetMultimap Text (Advisory, AdvisoryProduct)
                    advisoriesByProductName =
                      SetMultimap.fromList $ concat $ map (\a -> mapMaybe
                                                          (\ap -> case (_advisory_product_productName ap) of
                                                                  Just p -> Just (p, (a, ap))
                                                                  Nothing -> Nothing) $ _advisory_products a) advisories
                  in
                    concatMap
                        (\package ->
                            let (pname, version, path) = package
                            in
                              case version of
                                Nothing -> []
                                Just v -> map (\matched_advisory -> Match pname v path matched_advisory) (Set.toList $ SetMultimap.lookup pname advisoriesByProductName)
                        )
                        inventory<|MERGE_RESOLUTION|>--- conflicted
+++ resolved
@@ -153,21 +153,20 @@
                         else
                           (matchVer, cveId, False)
                       _ -> (matchVer, cveId, False)
-              flip mapM_ vulns $ \(x, cveId, y) -> do
-                  if y == True || debug then do
+              flip mapM_ vulns $ \(x, cveId, y) -> case y of
+                  True -> do
                     putStrLn $ T.unpack pname
                     print $ _match_version m
                     putStrLn $ "CVEID: " <> T.unpack cveId
-<<<<<<< HEAD
                     print $ prettySemVer <$> x
                     putStrLn $ "Vulnerable!"
-=======
-                    print x
-                    (if y then do putStrLn $ "Vulnerable"
-                    else do putStrLn $ "Not matched")
-                    putStrLn ""
->>>>>>> 543e3ce9
-                  else pure ()
+                  False -> do
+                    putStrLn $ T.unpack pname
+                    print $ _match_version m
+                    putStrLn $ "CVEID: " <> T.unpack cveId
+                    print $ prettySemVer <$> x
+                    putStrLn $ "Not Vulnerable!"
+                  _ -> pure ()
               pure $ acc <> [pname]
 
       pretty :: Match -> IO String
