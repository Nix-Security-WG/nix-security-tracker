{-# LANGUAGE OverloadedStrings #-}
{-# LANGUAGE LambdaCase #-}
{-# LANGUAGE ScopedTypeVariables #-}
{-# LANGUAGE MultiWayIf #-}
{-# LANGUAGE FlexibleContexts #-}
module CVENix.Matching where

import CVENix.SBOM
import CVENix.Types
import CVENix.CVE
import CVENix.NVD

import Data.Maybe
import Data.Char (isDigit)
import Data.Text (Text)
import qualified Data.Text as T
import Control.Monad
import System.Posix.Files
import Control.Monad.Log
import Control.Monad.Log.Colors
import Control.Monad.IO.Class
import Prettyprinter
import Control.Monad.Trans.Reader

<<<<<<< HEAD
match :: SBOM -> [Advisory] -> Parameters -> IO ()
match sbom _cves params = do
=======
data InventoryDependency = InventoryDependency
  { _inventorydependency_pname :: Text
  , _inventorydependency_version :: Maybe Text
  , _inventorydependency_drv :: Text
  } deriving (Show)

match :: SBOM -> [Advisory] -> Bool -> IO ()
match sbom _cves debug = do
>>>>>>> f51ba790
    putStrLn "Matched advisories:"
    case _sbom_dependencies sbom of
      Nothing -> putStrLn "No known deps?"
      Just s -> do
<<<<<<< HEAD
          let d = getDeps $ Just s
          case d of
            Nothing -> pure ()
            Just a' -> let withLoggingT f = runLoggingT (runReaderT f params) (print . renderWithSeverity id) in withLoggingT $ do
                resp <- getEverything
                let t = map (_nvdwrapper_cve) $ concatMap _nvdresponse_vulnerabilities resp
                foldM_ (getFromNVD t) ([] :: [Text]) a'
=======
          let d = getDeps s
          nvdCves <- loadNVDCVEs debug
          foldM_ (getFromNVD nvdCves) ([] :: [Text]) d
>>>>>>> f51ba790
    where
      getDeps :: [SBOMDependency] -> [InventoryDependency]
      getDeps d = let deps = map (_sbomdependency_ref) d
                      split :: Text -> InventoryDependency
                      split path =
                            let name = T.reverse . T.drop 4 . T.reverse . T.drop 1 . T.dropWhile (\x -> x /= '-') $ path
                                lastSegment = T.reverse . T.takeWhile (\x -> x /= '-') . T.reverse $ name
                                version =
                                  if T.length lastSegment == 0 then Nothing
                                  else if isDigit (T.head lastSegment) then Just lastSegment
                                  else Nothing
                                pname = case version of
                                  Nothing -> name
                                  Just n -> T.reverse . T.drop (T.length n + 1) . T.reverse $ name
                            in
                              (InventoryDependency pname version path)
                  in map split deps

<<<<<<< HEAD
      getFromNVD :: LogT m ann => [NVDCVE] -> [Text] -> (Text, Maybe Text, Text) -> ReaderT Parameters m [Text]
      getFromNVD resp acc (pname, version, _path) = do
          env <- ask
          let debug' = debug env
=======
      getFromNVD :: [NVDCVE] -> [Text] -> InventoryDependency -> IO [Text]
      getFromNVD resp acc (InventoryDependency pname version _drv) = do
>>>>>>> f51ba790
          case elem pname acc of
            True -> do
                when (debug') $ logMessage $ colorize $ WithSeverity Debug $ pretty $ "Already seen " <> T.unpack pname
                pure acc
            False -> do
              f <- liftIO $ fileExist $ "/tmp/NVD-" <> T.unpack pname
              case f of
                True -> do
                    liftIO $ putStrLn "Known Vulnerable before, skipping"
                    pure $ acc <> [pname]
                False -> do
                  when (debug') $ logMessage $ WithSeverity Informational $ "Running Keyword Search"
                  --putStrLn $ T.unpack pname

                  let configs = map (\x -> (_nvdcve_id x, _nvdcve_configurations x)) resp
                      (versions :: [(Text, [CPEMatch])]) = flip map configs $ uncurry $ \cveId -> \case
                        Nothing -> ("Fail", [])
                        Just conf -> do
                            let cpeMatch = (concat (map _node_cpeMatch (concat (map _configuration_nodes conf))))
                            (cveId, cpeMatch)

                      vulns = flip concatMap versions $ uncurry $ \cveId x' -> flip map x' $ \x -> do
                        let nvdVer = _cpematch_versionEndIncluding x
                            nvdCPE = (\c -> pname == _cpe_product c) <$> (parseCPE $ _cpematch_criteria x)
                        case nvdCPE of
                          (Just False) -> Nothing
                          (Just True) -> case nvdVer of
                            Nothing -> Nothing
                            Just ver -> do
                              let ver' = splitSemVer ver
                                  localver = splitSemVer <$> version
                              case (ver', localver) of
                                (Just v, Just (Just lv)) -> do
                                    if | v == lv -> Just (cveId, lv, v)
                                       | _semver_major v >= _semver_major lv && _semver_minor v >= _semver_minor lv -> Just (cveId, lv, v)
                                       | otherwise -> Nothing
                                (_, _) -> Nothing
                          _ -> Nothing

                  flip mapM_ vulns $ \case
                    Just (cveId, localver, _nvdver) -> do
                        logMessage $ colorize $ WithSeverity Warning $ pretty $ T.unpack pname
                        logMessage $ colorize $ WithSeverity Warning $ pretty $ T.unpack cveId
                        --putStrLn $ "VULN"
                        logMessage $ colorize $ WithSeverity Warning $ pretty $ prettySemVer localver
                        --encodeFile ("/tmp/NVD-" <> T.unpack pname) $ LocalCache cveId pname (T.pack $ prettySemVer localver)
                    Nothing -> pure ()
                  pure $ acc <> [pname]







    {-match' :: SBOM -> [Advisory] -> IO ()
match' sbom cves = do
    putStrLn "Matched advisories:"
    case _sbom_dependencies sbom of
      Nothing -> putStrLn "No known deps?"
      Just s -> do
          let d = getDeps $ Just s
          case d of
            Nothing -> pure ()
            Just a' -> do
                --run <- mapM (pretty) $ filter isVersionAffected $ matchNames a' cves
                --mapM_ putStrLn run
                foldM_ (fetchFromNVD) ([] :: [Text]) $ nub $ filter isVersionAffected $ matchNames a' cves

  where

      fetchFromNVD :: [Text] -> Match -> IO [Text]
      fetchFromNVD acc m = do
          let pname = _match_pname m
          case elem pname acc of
            True -> do
              pure acc
            False -> do
              response <- keywordSearch pname
              let configs = map (\x -> (_nvdcve_id $ _nvdwrapper_cve x, _nvdcve_configurations $ _nvdwrapper_cve x)) $ _nvdresponse_vulnerabilities response
              let versions = flip map configs $ uncurry $ \cveId -> \case
                    Nothing -> ("Fail", [])
                    Just conf ->
                        (cveId, catMaybes $ map (_cpematch_versionEndIncluding) (concat (map _node_cpeMatch (concat (map _configuration_nodes conf)))))
              let vulns = flip concatMap versions $ uncurry $ \cveId x' -> flip map x' $ \x -> do
                    let nvdVer = splitSemVer x
                        matchVer = splitSemVer (_match_version m)
                    case (nvdVer, matchVer) of
                      (Nothing, Nothing) -> (matchVer, cveId, False)
                      (Just nvd, Just l) -> do
                        if _semver_major nvd >= _semver_major l && _semver_minor nvd >= _semver_minor l && nvd /= l then
                          (matchVer, cveId, True)
                        else
                          (matchVer, cveId, False)
                      _ -> (matchVer, cveId, False)
              flip mapM_ vulns $ \(x, cveId, y) -> case y of
                  True -> do
                    putStrLn $ T.unpack pname
                    print $ _match_version m
                    putStrLn $ "CVEID: " <> T.unpack cveId
                    print $ prettySemVer <$> x
                    putStrLn $ "Vulnerable!"
                  False -> do
                    putStrLn $ T.unpack pname
                    print $ _match_version m
                    putStrLn $ "CVEID: " <> T.unpack cveId
                    print $ prettySemVer <$> x
                    putStrLn $ "Not Vulnerable!"
                  _ -> pure ()
              pure $ acc <> [pname]

      pretty :: Match -> IO String
      pretty m = do
          let pname = _match_pname m
              drv = _match_drv m
              advisoryId = _advisory_id $ fst $ _match_advisory m
              versionSpec = _advisory_product_versions $ snd $ _match_advisory m
              -- TODO deduplicate if needed?
              versions = map (\x -> VersionData (_version_version x) (maybeVuln x) (_version_status x)) <$> versionSpec
          prettyVersions <- case versions of
            Nothing -> do
                putStrLn "Running"
                putStrLn $ show advisoryId
                putStrLn "Waiting 8 seconds...."
                result <- cveSearch advisoryId
                pure $ show $ _nvdresponse_totalResults result
            Just a -> pure $ show a
          pure $ show pname ++ "\t" ++ show drv ++ "\t" ++ show advisoryId <> "\n" <> show prettyVersions <> "\n"

      isVersionAffected :: Match -> Bool
      isVersionAffected match' =
        let
          product' = snd $ _match_advisory match'

          defaultStatus :: Text
          defaultStatus = maybe "unknown" id (_advisory_product_defaultStatus product')

          versions :: [Version]
          versions = maybe [] id (_advisory_product_versions product')

          matches :: Version -> Bool
          matches v =
            if _version_version v == _match_version match' then True
            -- TODO take into account 'lessThan'/'lessThanOrEqual' if present
            else False

          getStatus :: [Version] -> Text
          getStatus [] = defaultStatus
          getStatus (v:vs) =
            if (matches v)
              then _version_status v
              else getStatus vs
        in getStatus versions == "affected"

      maybeVuln a = if isJust $ _version_lessThan a then
                        LessThan <$> _version_lessThan a
                    else if isJust $ _version_lessThanOrEqual a then
                        LessThanOrEqual <$> _version_lessThanOrEqual a
                    else Just Exact

      getDeps a = case a of
                  Nothing -> Nothing
                  Just d -> Just $ do
                      let deps = map (_sbomdependency_ref) d
                          split :: Text -> (Text, Maybe Text, Text)
                          split path =
                            let name = T.reverse . T.drop 4 . T.reverse . T.drop 1 . T.dropWhile (\x -> x /= '-') $ path
                                lastSegment = T.reverse . T.takeWhile (\x -> x /= '-') . T.reverse $ name
                                version =
                                  if T.length lastSegment == 0 then Nothing
                                  else if isDigit (T.head lastSegment) then Just lastSegment
                                  else Nothing
                                pname = case version of
                                  Nothing -> name
                                  Just n -> T.reverse . T.drop (T.length n + 1) . T.reverse $ name
                            in
                              (pname, version, path)
                      map split deps

      matchNames :: [(Text, Maybe Text, Text)] -> [Advisory] -> [Match]
      matchNames inventory advisories =
                  let
                    advisoriesByProductName :: SetMultimap Text (Advisory, AdvisoryProduct)
                    advisoriesByProductName =
                      SetMultimap.fromList $ concat $ map (\a -> mapMaybe
                                                          (\ap -> case (_advisory_product_productName ap) of
                                                                  Just p -> Just (p, (a, ap))
                                                                  Nothing -> Nothing) $ _advisory_products a) advisories
                  in
                    concatMap
                        (\package ->
                            let (pname, version, path) = package
                            in
                              case version of
                                Nothing -> []
                                Just v -> map (\matched_advisory -> Match pname v path matched_advisory) (Set.toList $ SetMultimap.lookup pname advisoriesByProductName)
                        )
                        inventory-}<|MERGE_RESOLUTION|>--- conflicted
+++ resolved
@@ -22,36 +22,24 @@
 import Prettyprinter
 import Control.Monad.Trans.Reader
 
-<<<<<<< HEAD
-match :: SBOM -> [Advisory] -> Parameters -> IO ()
-match sbom _cves params = do
-=======
 data InventoryDependency = InventoryDependency
   { _inventorydependency_pname :: Text
   , _inventorydependency_version :: Maybe Text
   , _inventorydependency_drv :: Text
   } deriving (Show)
 
-match :: SBOM -> [Advisory] -> Bool -> IO ()
-match sbom _cves debug = do
->>>>>>> f51ba790
+match :: SBOM -> [Advisory] -> Parameters -> IO ()
+match sbom _cves params = do
     putStrLn "Matched advisories:"
     case _sbom_dependencies sbom of
       Nothing -> putStrLn "No known deps?"
       Just s -> do
-<<<<<<< HEAD
-          let d = getDeps $ Just s
-          case d of
-            Nothing -> pure ()
-            Just a' -> let withLoggingT f = runLoggingT (runReaderT f params) (print . renderWithSeverity id) in withLoggingT $ do
+          let d = getDeps s
+          let withLoggingT f = runLoggingT (runReaderT f params) (print . renderWithSeverity id) in withLoggingT $ do
                 resp <- getEverything
-                let t = map (_nvdwrapper_cve) $ concatMap _nvdresponse_vulnerabilities resp
-                foldM_ (getFromNVD t) ([] :: [Text]) a'
-=======
-          let d = getDeps s
-          nvdCves <- loadNVDCVEs debug
-          foldM_ (getFromNVD nvdCves) ([] :: [Text]) d
->>>>>>> f51ba790
+                nvdCVEs <- loadNVDCVEs
+                foldM_ (getFromNVD nvdCVEs) ([] :: [Text]) d
+
     where
       getDeps :: [SBOMDependency] -> [InventoryDependency]
       getDeps d = let deps = map (_sbomdependency_ref) d
@@ -70,15 +58,10 @@
                               (InventoryDependency pname version path)
                   in map split deps
 
-<<<<<<< HEAD
-      getFromNVD :: LogT m ann => [NVDCVE] -> [Text] -> (Text, Maybe Text, Text) -> ReaderT Parameters m [Text]
-      getFromNVD resp acc (pname, version, _path) = do
+      getFromNVD :: LogT m ann => [NVDCVE] -> [Text] -> InventoryDependency -> ReaderT Parameters m [Text]
+      getFromNVD resp acc (InventoryDependency pname version _drv) = do
           env <- ask
           let debug' = debug env
-=======
-      getFromNVD :: [NVDCVE] -> [Text] -> InventoryDependency -> IO [Text]
-      getFromNVD resp acc (InventoryDependency pname version _drv) = do
->>>>>>> f51ba790
           case elem pname acc of
             True -> do
                 when (debug') $ logMessage $ colorize $ WithSeverity Debug $ pretty $ "Already seen " <> T.unpack pname
