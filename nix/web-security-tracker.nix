--- conflicted
+++ resolved
@@ -159,11 +159,8 @@
           path = [
             pythonEnv
             wstManageScript
-<<<<<<< HEAD
             pkgs.git
-=======
             pkgs.nix-eval-jobs
->>>>>>> c4ae8716
           ];
           serviceConfig = {
             User = "web-security-tracker";
