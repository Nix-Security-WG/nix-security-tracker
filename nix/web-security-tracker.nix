--- conflicted
+++ resolved
@@ -248,14 +248,10 @@
           wantedBy = [ "multi-user.target" ];
 
           script = ''
-<<<<<<< HEAD
-            wst-manage listen --recover --processes ${toString cfg.maxJobProcessors}
-=======
             # Before starting, crash all the in-progress evaluations.
             # This will prevent them from being stalled forever, since workers would not pick up evaluations marked as in-progress.
             wst-manage crash_all_evaluations
-            wst-manage listen --processes ${toString cfg.maxJobProcessors}
->>>>>>> cf11b7c0
+            wst-manage listen --recover --processes ${toString cfg.maxJobProcessors}
           '';
         };
 
